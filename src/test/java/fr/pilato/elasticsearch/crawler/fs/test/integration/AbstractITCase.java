/*
 * Licensed to David Pilato (the "Author") under one
 * or more contributor license agreements.  See the NOTICE file
 * distributed with this work for additional information
 * regarding copyright ownership. Author licenses this
 * file to you under the Apache License, Version 2.0 (the
 * "License"); you may not use this file except in compliance
 * with the License.  You may obtain a copy of the License at
 *
 *    http://www.apache.org/licenses/LICENSE-2.0
 *
 * Unless required by applicable law or agreed to in writing,
 * software distributed under the License is distributed on an
 * "AS IS" BASIS, WITHOUT WARRANTIES OR CONDITIONS OF ANY
 * KIND, either express or implied.  See the License for the
 * specific language governing permissions and limitations
 * under the License.
 */

package fr.pilato.elasticsearch.crawler.fs.test.integration;

import fr.pilato.elasticsearch.crawler.fs.client.ElasticsearchClient;
import fr.pilato.elasticsearch.crawler.fs.client.JsonUtil;
import fr.pilato.elasticsearch.crawler.fs.client.SearchRequest;
import fr.pilato.elasticsearch.crawler.fs.client.SearchResponse;
import fr.pilato.elasticsearch.crawler.fs.meta.settings.Elasticsearch;
import fr.pilato.elasticsearch.crawler.fs.meta.settings.TimeValue;
import fr.pilato.elasticsearch.crawler.fs.test.AbstractFSCrawlerTestCase;
import fr.pilato.elasticsearch.crawler.fs.util.FsCrawlerUtil;
import org.elasticsearch.client.Response;
import org.elasticsearch.client.ResponseException;
import org.junit.AfterClass;
import org.junit.BeforeClass;

import java.io.IOException;
import java.net.ConnectException;
import java.nio.file.DirectoryStream;
import java.nio.file.Files;
import java.nio.file.Path;
import java.util.Collections;
import java.util.Map;
import java.util.concurrent.TimeUnit;

import static org.hamcrest.MatcherAssert.assertThat;
import static org.hamcrest.Matchers.containsString;
import static org.hamcrest.Matchers.equalTo;
import static org.hamcrest.Matchers.not;
import static org.junit.Assume.assumeThat;

/**
 * All integration tests assume that an elasticsearch cluster is already running on
 * the machine and one of the nodes is available at 127.0.0.1:9400.
 *
 * You can run one by launching:
 * bin/elasticsearch -Des.http.port=9400
 * bin/elasticsearch -Ehttp.port=9400
 *
 * The node can be run manually or when using maven, it's automatically started as
 * during the pre-integration phase and stopped after the tests.
 *
 * Note that all existing data in this cluster might be removed
 *
 * If the cluster is running with x-pack and using the default username and passwords
 * of x-pack, tests can be run as well.
 */
public abstract class AbstractITCase extends AbstractFSCrawlerTestCase {

    protected final static int HTTP_TEST_PORT = 9400;

    protected static ElasticsearchClient elasticsearchClient;

    protected static boolean securityInstalled;

    protected final static String DEFAULT_USERNAME = "elastic";
    protected final static String DEFAULT_PASSWORD = "changeme";

    @BeforeClass
    public static void startRestClient() throws IOException {
        elasticsearchClient = ElasticsearchClient.builder()
                .addNode(Elasticsearch.Node.builder().setHost("127.0.0.1").setPort(HTTP_TEST_PORT).build())
                .build();

        securityInstalled = testClusterRunning(false);

        if (securityInstalled) {
            // We have a secured cluster. So we need to create a secured client
            // But first we need to close the previous client we built
            if (elasticsearchClient != null) {
                elasticsearchClient.shutdown();
            }

            elasticsearchClient = ElasticsearchClient.builder()
                    .addNode(Elasticsearch.Node.builder().setHost("127.0.0.1").setPort(HTTP_TEST_PORT).build())
                    .setUsername(DEFAULT_USERNAME)
                    .setPassword(DEFAULT_PASSWORD)
                    .build();
            securityInstalled = testClusterRunning(true);
        }
    }

    private static boolean testClusterRunning(boolean withSecurity) throws IOException {
        try {
            Response response = elasticsearchClient.getClient().performRequest("GET", "/", Collections.emptyMap());
            Map<String, Object> asMap = (Map<String, Object>) JsonUtil.asMap(response).get("version");

            staticLogger.info("Starting integration tests against an external cluster running elasticsearch [{}] with {}",
                    asMap.get("number"), withSecurity ? "security" : "no security" );
            return withSecurity;
        } catch (ConnectException e) {
            // If we have an exception here, let's ignore the test
            staticLogger.warn("Integration tests are skipped: [{}]", e.getMessage());
            assumeThat("Integration tests are skipped", e.getMessage(), not(containsString("Connection refused")));
            return withSecurity;
        } catch (ResponseException e) {
            if (e.getResponse().getStatusLine().getStatusCode() == 401) {
                staticLogger.debug("The cluster is secured. So we need to build a client with security", e);
                return true;
            } else {
                staticLogger.error("Full error is", e);
                throw e;
            }
        } catch (IOException e) {
            staticLogger.error("Full error is", e);
            throw e;
        }
    }

    @AfterClass
    public static void stopRestClient() throws IOException {
<<<<<<< HEAD
        if (elasticsearchClient != null) {
            elasticsearchClient.shutdown();
            elasticsearchClient = null;
        }
        staticLogger.info("Stopping integration tests against an external cluster");
=======
        staticLogger.info("Stopping integration tests against an external cluster");
        elasticsearchClient.shutdown();
        staticLogger.info("Elasticsearch client stopped");
        elasticsearchClient = null;
>>>>>>> fe82948b
    }

    private static final String testCrawlerPrefix = "fscrawler_";

    protected static Elasticsearch generateElasticsearchConfig(String indexName, boolean securityInstalled, int bulkSize,
                                                               TimeValue timeValue) {
        Elasticsearch.Builder builder = Elasticsearch.builder()
                .addNode(Elasticsearch.Node.builder().setHost("127.0.0.1").setPort(HTTP_TEST_PORT).build())
                .setBulkSize(bulkSize)
                .setFlushInterval(timeValue);

        if (indexName != null) {
            builder.setIndex(indexName);
        }

        if (timeValue != null) {
            builder.setFlushInterval(timeValue);
        }

        if (securityInstalled) {
            builder.setUsername(DEFAULT_USERNAME);
            builder.setPassword(DEFAULT_PASSWORD);
        }

        return builder.build();
    }

    protected static void refresh() throws IOException {
        elasticsearchClient.refresh(null);
    }

    /**
     * Check that we have the expected number of docs or at least one if expected is null
     *
     * @param indexName Index we will search in.
     * @param query     QueryString query, like foo:bar. MatchAll if null.
     * @param expected  expected number of docs. Null if at least 1.
     * @param path      Path we are supposed to scan. If we have not accurate results, we display its content
     * @param fields    If we want to add some fields within the response
     * @return the search response if further tests are needed
     * @throws Exception
     */
    public static SearchResponse countTestHelper(final String indexName, String query, final Integer expected, final Path path,
                                                 final String... fields) throws Exception {

        final SearchResponse[] response = new SearchResponse[1];

        // We wait up to 5 seconds before considering a failing test
        staticLogger.info("  ---> Waiting up to 20 seconds for {} documents in index {}", expected == null ? "some" : expected, indexName);
        assertThat("We waited for 20 seconds but no document has been added", awaitBusy(() -> {
            long totalHits;

            // Let's search for entries
            SearchRequest.Builder sr = SearchRequest.builder();

            if (query != null) {
                sr.setQuery(query);
            }

            if (fields.length > 0) {
                sr.setFields(fields);
            }

            try {
                response[0] = elasticsearchClient.search(indexName, FsCrawlerUtil.INDEX_TYPE_DOC, sr.build());
            } catch (IOException e) {
                staticLogger.warn("error caught", e);
                return false;
            }
            staticLogger.trace("result {}", response[0].toString());
            totalHits = response[0].getHits().getTotal();

            if (expected == null) {
                return (totalHits >= 1);
            } else {
                if (expected == totalHits) {
                    return true;
                } else {
                    staticLogger.debug("     ---> expecting [{}] but got [{}] documents in [{}]", expected, totalHits, indexName);
                    if (path != null) {
                        staticLogger.debug("     ---> content of [{}]:", path);
                        try (DirectoryStream<Path> directoryStream = Files.newDirectoryStream(path)) {
                            for (Path file : directoryStream) {
                                staticLogger.debug("         - {} {}",
                                        file.getFileName().toString(),
                                        Files.getLastModifiedTime(file));
                            }
                        } catch (IOException ex) {
                            staticLogger.error("can not read content of [{}]:", path);
                        }
                    }
                    return false;
                }
            }
        }, 20, TimeUnit.SECONDS), equalTo(true));

        return response[0];
    }

    protected String getCrawlerName() {
        String testName = testCrawlerPrefix.concat(getCurrentTestName());
        return testName.contains(" ") ? split(testName, " ")[0] : testName;
    }

    /**
     * Split a String at the first occurrence of the delimiter.
     * Does not include the delimiter in the result.
     *
     * @param toSplit   the string to split
     * @param delimiter to split the string up with
     * @return a two element array with index 0 being before the delimiter, and
     *         index 1 being after the delimiter (neither element includes the delimiter);
     *         or <code>null</code> if the delimiter wasn't found in the given input String
     */
    public static String[] split(String toSplit, String delimiter) {
        int offset = toSplit.indexOf(delimiter);
        String beforeDelimiter = toSplit.substring(0, offset);
        String afterDelimiter = toSplit.substring(offset + delimiter.length());
        return new String[]{beforeDelimiter, afterDelimiter};
    }
}<|MERGE_RESOLUTION|>--- conflicted
+++ resolved
@@ -127,18 +127,12 @@
 
     @AfterClass
     public static void stopRestClient() throws IOException {
-<<<<<<< HEAD
+        staticLogger.info("Stopping integration tests against an external cluster");
         if (elasticsearchClient != null) {
             elasticsearchClient.shutdown();
             elasticsearchClient = null;
-        }
-        staticLogger.info("Stopping integration tests against an external cluster");
-=======
-        staticLogger.info("Stopping integration tests against an external cluster");
-        elasticsearchClient.shutdown();
-        staticLogger.info("Elasticsearch client stopped");
-        elasticsearchClient = null;
->>>>>>> fe82948b
+            staticLogger.info("Elasticsearch client stopped");
+        }
     }
 
     private static final String testCrawlerPrefix = "fscrawler_";
