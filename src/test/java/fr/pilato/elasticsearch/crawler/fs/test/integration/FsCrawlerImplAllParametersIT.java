--- conflicted
+++ resolved
@@ -191,14 +191,11 @@
     }
 
     @Test
-<<<<<<< HEAD
-=======
     public void test_default_settings() throws Exception {
         startCrawler();
     }
 
     @Test
->>>>>>> 84dfa01c
     public void test_filesize() throws Exception {
         startCrawler();
 
